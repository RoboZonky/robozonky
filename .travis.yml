language: java
git: # makes Git blame work in Sonar
  depth: false
env:
  global:
    - JAVA_OPTS=-Xmx2g
    - MAVEN_OPTS=$JAVA_OPTS
  matrix:
    # mandatory modules first
    - MODULE=robozonky-api
    - MODULE=robozonky-common
    - MODULE=robozonky-notifications
    - MODULE=robozonky-app
    - MODULE=robozonky-cli
    - MODULE=robozonky-installer
    # then plugin modules
    - MODULE=robozonky-strategy-natural
    - MODULE=robozonky-integration-zonkoid
    - MODULE=robozonky-integration-stonky
os:
  - linux
<<<<<<< HEAD
jdk: # JDK releases (non-EA) belong here
  - openjdk11
  - oraclejdk11
=======
jdk: # OpenJDK releases (non-EA) belong here
  - openjdk8
  - openjdk11
>>>>>>> 8db278c1
stages: # order the stages we'll use during this build
  - precache
  - test
  - sonar
  - preview
matrix:
  allow_failures:
  - jdk: openjdk-ea
  - stage: preview
  include:
  - stage: precache # independent stage for Maven to build and download all dependencies
    env: # empty
    install:
    - mvn --batch-mode clean install -DskipTests -Dgpg.skip
    script:
      - mvn dependency:go-offline # no need to run through the usual script, this is mostly no-op
  - stage: sonar # independent build stage for Sonar code analysis
    env: # empty
    addons:
      sonarcloud:
        organization: "robozonky"
        token:
          secure: $SONAR_TOKEN
    install: # do nothing
      - mvn clean
    script: # use "test" phase instead of "install", so that PITest is not executed, speeding up the build
      - mvn --batch-mode org.jacoco:jacoco-maven-plugin:prepare-agent test sonar:sonar
  - stage: preview # test early adopters JDK as well, but relax requirements
    env: #empty
    jdk: openjdk-ea
    install: # do nothing
      - mvn clean
    script:
      - mvn --batch-mode test -Dassembly.skipAssembly -Dgpg.skip
cache:
  directories:
  - $HOME/.m2
install: # freshly build all required modules
  - mvn --batch-mode -pl $MODULE -am clean install -DskipTests -Dgpg.skip
script: # by default, run all tests incl. PITest, skipping all assemblies
  - mvn --batch-mode -pl $MODULE install -Dassembly.skipAssembly -Dgpg.skip<|MERGE_RESOLUTION|>--- conflicted
+++ resolved
@@ -19,15 +19,9 @@
     - MODULE=robozonky-integration-stonky
 os:
   - linux
-<<<<<<< HEAD
-jdk: # JDK releases (non-EA) belong here
-  - openjdk11
-  - oraclejdk11
-=======
 jdk: # OpenJDK releases (non-EA) belong here
   - openjdk8
   - openjdk11
->>>>>>> 8db278c1
 stages: # order the stages we'll use during this build
   - precache
   - test
